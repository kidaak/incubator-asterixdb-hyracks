/*
 * Copyright 2009-2010 by The Regents of the University of California
 * Licensed under the Apache License, Version 2.0 (the "License");
 * you may not use this file except in compliance with the License.
 * you may obtain a copy of the License from
 * 
 *     http://www.apache.org/licenses/LICENSE-2.0
 * 
 * Unless required by applicable law or agreed to in writing, software
 * distributed under the License is distributed on an "AS IS" BASIS,
 * WITHOUT WARRANTIES OR CONDITIONS OF ANY KIND, either express or implied.
 * See the License for the specific language governing permissions and
 * limitations under the License.
 */
package edu.uci.ics.hyracks.control.nc;

import java.io.File;
import java.io.InputStream;
import java.io.OutputStream;
import java.io.Serializable;
import java.net.InetAddress;
import java.net.InetSocketAddress;
import java.rmi.registry.LocateRegistry;
import java.rmi.registry.Registry;
import java.text.MessageFormat;
import java.util.ArrayList;
import java.util.HashMap;
import java.util.Hashtable;
import java.util.List;
import java.util.Map;
import java.util.StringTokenizer;
import java.util.Timer;
import java.util.TimerTask;
import java.util.concurrent.Executor;
import java.util.concurrent.Executors;
import java.util.logging.Level;
import java.util.logging.Logger;
import java.util.regex.Matcher;
import java.util.regex.Pattern;

import org.apache.commons.io.IOUtils;
import org.apache.http.HttpResponse;
import org.apache.http.client.HttpClient;
import org.apache.http.client.methods.HttpGet;
import org.apache.http.impl.client.DefaultHttpClient;

import edu.uci.ics.hyracks.api.application.INCApplicationContext;
import edu.uci.ics.hyracks.api.comm.IFrameWriter;
import edu.uci.ics.hyracks.api.comm.IPartitionCollector;
import edu.uci.ics.hyracks.api.comm.IPartitionWriterFactory;
import edu.uci.ics.hyracks.api.comm.NetworkAddress;
import edu.uci.ics.hyracks.api.comm.PartitionChannel;
import edu.uci.ics.hyracks.api.context.IHyracksRootContext;
import edu.uci.ics.hyracks.api.dataflow.ConnectorDescriptorId;
import edu.uci.ics.hyracks.api.dataflow.IActivity;
import edu.uci.ics.hyracks.api.dataflow.IConnectorDescriptor;
import edu.uci.ics.hyracks.api.dataflow.IOperatorNodePushable;
import edu.uci.ics.hyracks.api.dataflow.OperatorDescriptorId;
import edu.uci.ics.hyracks.api.dataflow.TaskAttemptId;
import edu.uci.ics.hyracks.api.dataflow.TaskId;
import edu.uci.ics.hyracks.api.dataflow.connectors.IConnectorPolicy;
import edu.uci.ics.hyracks.api.dataflow.value.IRecordDescriptorProvider;
import edu.uci.ics.hyracks.api.dataflow.value.RecordDescriptor;
import edu.uci.ics.hyracks.api.exceptions.HyracksDataException;
import edu.uci.ics.hyracks.api.exceptions.HyracksException;
import edu.uci.ics.hyracks.api.io.IODeviceHandle;
import edu.uci.ics.hyracks.api.job.IOperatorEnvironment;
import edu.uci.ics.hyracks.api.job.JobActivityGraph;
import edu.uci.ics.hyracks.api.job.JobId;
import edu.uci.ics.hyracks.api.naming.MultipartName;
import edu.uci.ics.hyracks.api.partitions.PartitionId;
import edu.uci.ics.hyracks.control.common.AbstractRemoteService;
import edu.uci.ics.hyracks.control.common.application.ApplicationContext;
import edu.uci.ics.hyracks.control.common.base.IClusterController;
import edu.uci.ics.hyracks.control.common.base.INodeController;
import edu.uci.ics.hyracks.control.common.context.ServerContext;
import edu.uci.ics.hyracks.control.common.controllers.NCConfig;
import edu.uci.ics.hyracks.control.common.controllers.NodeCapability;
import edu.uci.ics.hyracks.control.common.controllers.NodeParameters;
import edu.uci.ics.hyracks.control.common.controllers.NodeRegistration;
import edu.uci.ics.hyracks.control.common.job.TaskAttemptDescriptor;
import edu.uci.ics.hyracks.control.common.job.profiling.om.JobProfile;
import edu.uci.ics.hyracks.control.common.job.profiling.om.JobletProfile;
import edu.uci.ics.hyracks.control.common.job.profiling.om.TaskProfile;
import edu.uci.ics.hyracks.control.nc.application.NCApplicationContext;
import edu.uci.ics.hyracks.control.nc.io.IOManager;
import edu.uci.ics.hyracks.control.nc.net.ConnectionManager;
import edu.uci.ics.hyracks.control.nc.net.NetworkInputChannel;
import edu.uci.ics.hyracks.control.nc.partitions.MaterializedPartitionWriter;
import edu.uci.ics.hyracks.control.nc.partitions.PartitionManager;
import edu.uci.ics.hyracks.control.nc.partitions.PipelinedPartition;
import edu.uci.ics.hyracks.control.nc.partitions.ReceiveSideMaterializingCollector;
import edu.uci.ics.hyracks.control.nc.runtime.RootHyracksContext;

public class NodeControllerService extends AbstractRemoteService implements INodeController {
    private static Logger LOGGER = Logger.getLogger(NodeControllerService.class.getName());

    private static final long serialVersionUID = 1L;

    private NCConfig ncConfig;

    private final String id;

    private final IHyracksRootContext ctx;

    private final NodeCapability nodeCapability;

    private final PartitionManager partitionManager;

    private final ConnectionManager connectionManager;

    private final Timer timer;

    private IClusterController ccs;

    private final Map<JobId, Joblet> jobletMap;

    private final Executor executor;

    private NodeParameters nodeParameters;

    private final ServerContext serverCtx;

    private final Map<String, NCApplicationContext> applications;

    public NodeControllerService(NCConfig ncConfig) throws Exception {
        this.ncConfig = ncConfig;
        id = ncConfig.nodeId;
        executor = Executors.newCachedThreadPool();
        this.ctx = new RootHyracksContext(ncConfig.frameSize, new IOManager(getDevices(ncConfig.ioDevices), executor));
        if (id == null) {
            throw new Exception("id not set");
        }
        nodeCapability = computeNodeCapability();
        connectionManager = new ConnectionManager(ctx, getIpAddress(ncConfig));
<<<<<<< HEAD
        jobletMap = new Hashtable<UUID, Joblet>();
=======
        partitionManager = new PartitionManager(this);
        connectionManager.setPartitionRequestListener(partitionManager);

        jobletMap = new Hashtable<JobId, Joblet>();
>>>>>>> d0f1ffb9
        timer = new Timer(true);
        serverCtx = new ServerContext(ServerContext.ServerType.NODE_CONTROLLER, new File(new File(
                NodeControllerService.class.getName()), id));
        applications = new Hashtable<String, NCApplicationContext>();
    }

    public IHyracksRootContext getRootContext() {
        return ctx;
    }

    private static List<IODeviceHandle> getDevices(String ioDevices) {
        List<IODeviceHandle> devices = new ArrayList<IODeviceHandle>();
        StringTokenizer tok = new StringTokenizer(ioDevices, ",");
        while (tok.hasMoreElements()) {
            String devPath = tok.nextToken().trim();
            devices.add(new IODeviceHandle(new File(devPath), "."));
        }
        return devices;
    }

    @Override
    public void start() throws Exception {
        LOGGER.log(Level.INFO, "Starting NodeControllerService");
        connectionManager.start();
        Registry registry = LocateRegistry.getRegistry(ncConfig.ccHost, ncConfig.ccPort);
        IClusterController cc = (IClusterController) registry.lookup(IClusterController.class.getName());
        this.nodeParameters = cc.registerNode(new NodeRegistration(this, id, ncConfig, connectionManager
                .getNetworkAddress()));

        // Schedule heartbeat generator.
        timer.schedule(new HeartbeatTask(cc), 0, nodeParameters.getHeartbeatPeriod());

        if (nodeParameters.getProfileDumpPeriod() > 0) {
            // Schedule profile dump generator.
            timer.schedule(new ProfileDumpTask(cc), 0, nodeParameters.getProfileDumpPeriod());
        }

        LOGGER.log(Level.INFO, "Started NodeControllerService");
    }

    @Override
    public void stop() throws Exception {
        LOGGER.log(Level.INFO, "Stopping NodeControllerService");
        partitionManager.close();
        connectionManager.stop();
        LOGGER.log(Level.INFO, "Stopped NodeControllerService");
    }

    @Override
    public String getId() {
        return id;
    }

    @Override
    public NodeCapability getNodeCapability() throws Exception {
        return nodeCapability;
    }

    public ConnectionManager getConnectionManager() {
        return connectionManager;
    }

    public PartitionManager getPartitionManager() {
        return partitionManager;
    }

    public IClusterController getClusterController() {
        return ccs;
    }

    private static NodeCapability computeNodeCapability() {
        NodeCapability nc = new NodeCapability();
        nc.setCPUCount(Runtime.getRuntime().availableProcessors());
        return nc;
    }

    private static InetAddress getIpAddress(NCConfig ncConfig) throws Exception {
        String ipaddrStr = ncConfig.dataIPAddress;
        ipaddrStr = ipaddrStr.trim();
        Pattern pattern = Pattern.compile("(\\d{1,3})\\.(\\d{1,3})\\.(\\d{1,3})\\.(\\d{1,3})");
        Matcher m = pattern.matcher(ipaddrStr);
        if (!m.matches()) {
            throw new Exception(MessageFormat.format(
                    "Connection Manager IP Address String %s does is not a valid IP Address.", ipaddrStr));
        }
        byte[] ipBytes = new byte[4];
        ipBytes[0] = (byte) Integer.parseInt(m.group(1));
        ipBytes[1] = (byte) Integer.parseInt(m.group(2));
        ipBytes[2] = (byte) Integer.parseInt(m.group(3));
        ipBytes[3] = (byte) Integer.parseInt(m.group(4));
        return InetAddress.getByAddress(ipBytes);
    }

    @Override
    public void startTasks(String appName, final JobId jobId, byte[] jagBytes,
            List<TaskAttemptDescriptor> taskDescriptors,
            Map<ConnectorDescriptorId, IConnectorPolicy> connectorPoliciesMap, byte[] ctxVarBytes) throws Exception {
        try {
            NCApplicationContext appCtx = applications.get(appName);
            final JobActivityGraph plan = (JobActivityGraph) appCtx.deserialize(jagBytes);
            Map<MultipartName, Object> ctxVarMap = (Map<MultipartName, Object>) appCtx.deserialize(ctxVarBytes);

            IRecordDescriptorProvider rdp = new IRecordDescriptorProvider() {
                @Override
                public RecordDescriptor getOutputRecordDescriptor(OperatorDescriptorId opId, int outputIndex) {
                    return plan.getJobSpecification().getOperatorOutputRecordDescriptor(opId, outputIndex);
                }

                @Override
                public RecordDescriptor getInputRecordDescriptor(OperatorDescriptorId opId, int inputIndex) {
                    return plan.getJobSpecification().getOperatorInputRecordDescriptor(opId, inputIndex);
                }
            };

            final Joblet joblet = getOrCreateLocalJoblet(jobId, appCtx);

            for (TaskAttemptDescriptor td : taskDescriptors) {
                TaskAttemptId taId = td.getTaskAttemptId();
                TaskId tid = taId.getTaskId();
                IActivity han = plan.getActivityNodeMap().get(tid.getActivityId());
                if (LOGGER.isLoggable(Level.INFO)) {
                    LOGGER.info("Initializing " + taId + " -> " + han);
                }
<<<<<<< HEAD
                IOperatorDescriptor op = han.getOwner();
                List<IConnectorDescriptor> inputs = plan.getTaskInputs(hanId);
                for (int i : tasks.get(hanId)) {
                    IOperatorNodePushable hon = han.createPushRuntime(stagelet, joblet.getEnvironment(op, i), rdp, i,
                            opNumPartitions.get(op.getOperatorId()));
                    OperatorRunnable or = new OperatorRunnable(stagelet, hon, inputs == null ? 0 : inputs.size(),
                            executor);
                    stagelet.setOperator(op.getOperatorId(), i, or);
                    if (inputs != null) {
                        for (int j = 0; j < inputs.size(); ++j) {
                            IConnectorDescriptor conn = inputs.get(j);
                            OperatorDescriptorId producerOpId = plan.getJobSpecification().getProducer(conn)
                                    .getOperatorId();
                            OperatorDescriptorId consumerOpId = plan.getJobSpecification().getConsumer(conn)
                                    .getOperatorId();
                            Endpoint endpoint = new Endpoint(connectionManager.getNetworkAddress(), i);
                            endpointList.add(endpoint);
                            DemuxDataReceiveListenerFactory drlf = new DemuxDataReceiveListenerFactory(stagelet, jobId,
                                    stageId);
                            connectionManager.acceptConnection(endpoint.getEndpointId(), drlf);
                            PortInstanceId piId = new PortInstanceId(op.getOperatorId(), Direction.INPUT, plan
                                    .getTaskInputMap().get(hanId).get(j), i);
                            if (LOGGER.isLoggable(Level.FINEST)) {
                                LOGGER.finest("Created endpoint " + piId + " -> " + endpoint);
                            }
                            portMap.put(piId, endpoint);
                            IFrameReader reader = createReader(stagelet, conn, drlf, i, plan, stagelet,
                                    opNumPartitions.get(producerOpId), opNumPartitions.get(consumerOpId));
                            or.setFrameReader(j, reader);
=======
                final int partition = tid.getPartition();
                Map<MultipartName, Object> inputGlobalVariables = createInputGlobalVariables(ctxVarMap, han);
                Task task = new Task(joblet, taId, han.getClass().getName(), executor);
                IOperatorEnvironment env = joblet.getEnvironment(tid.getActivityId().getOperatorDescriptorId(),
                        tid.getPartition());
                IOperatorNodePushable operator = han.createPushRuntime(task, env, rdp, partition,
                        td.getPartitionCount());

                List<IPartitionCollector> collectors = new ArrayList<IPartitionCollector>();

                List<IConnectorDescriptor> inputs = plan.getActivityInputConnectorDescriptors(tid.getActivityId());
                if (inputs != null) {
                    for (int i = 0; i < inputs.size(); ++i) {
                        IConnectorDescriptor conn = inputs.get(i);
                        IConnectorPolicy cPolicy = connectorPoliciesMap.get(conn.getConnectorId());
                        if (LOGGER.isLoggable(Level.INFO)) {
                            LOGGER.info("input: " + i + ": " + conn.getConnectorId());
>>>>>>> d0f1ffb9
                        }
                        RecordDescriptor recordDesc = plan.getJobSpecification().getConnectorRecordDescriptor(conn);
                        IPartitionCollector collector = createPartitionCollector(td, partition, task, i, conn,
                                recordDesc, cPolicy);
                        collectors.add(collector);
                    }
                }
                List<IConnectorDescriptor> outputs = plan.getActivityOutputConnectorDescriptors(tid.getActivityId());
                if (outputs != null) {
                    for (int i = 0; i < outputs.size(); ++i) {
                        final IConnectorDescriptor conn = outputs.get(i);
                        RecordDescriptor recordDesc = plan.getJobSpecification().getConnectorRecordDescriptor(conn);
                        IConnectorPolicy cPolicy = connectorPoliciesMap.get(conn.getConnectorId());

                        IPartitionWriterFactory pwFactory = createPartitionWriterFactory(cPolicy, jobId, conn,
                                partition, taId);

                        if (LOGGER.isLoggable(Level.INFO)) {
                            LOGGER.info("output: " + i + ": " + conn.getConnectorId());
                        }
                        IFrameWriter writer = conn.createPartitioner(task, recordDesc, pwFactory, partition,
                                td.getPartitionCount(), td.getOutputPartitionCounts()[i]);
                        operator.setOutputFrameWriter(i, writer, recordDesc);
                    }
                }

                task.setTaskRuntime(collectors.toArray(new IPartitionCollector[collectors.size()]), operator);
                joblet.addTask(task);

                task.start();
            }
        } catch (Exception e) {
            e.printStackTrace();
            throw e;
        }
    }

    private Map<MultipartName, Object> createInputGlobalVariables(Map<MultipartName, Object> ctxVarMap, IActivity han) {
        Map<MultipartName, Object> gVars = new HashMap<MultipartName, Object>();
        //        for (MultipartName inVar : han.getInputVariables()) {
        //            gVars.put(inVar, ctxVarMap.get(inVar));
        //        }
        return gVars;
    }

    private IPartitionCollector createPartitionCollector(TaskAttemptDescriptor td, final int partition, Task task,
            int i, IConnectorDescriptor conn, RecordDescriptor recordDesc, IConnectorPolicy cPolicy)
            throws HyracksDataException {
        IPartitionCollector collector = conn.createPartitionCollector(task, recordDesc, partition,
                td.getInputPartitionCounts()[i], td.getPartitionCount());
        if (cPolicy.materializeOnReceiveSide()) {
            return new ReceiveSideMaterializingCollector(ctx, partitionManager, collector, task.getTaskAttemptId(),
                    executor);
        } else {
            return collector;
        }
    }

<<<<<<< HEAD
    private Joblet getLocalJoblet(UUID jobId) throws Exception {
        Joblet ji = jobletMap.get(jobId);
        return ji;
    }

    private Joblet getOrCreateLocalJoblet(UUID jobId, int attempt, INCApplicationContext appCtx) throws Exception {
        synchronized (jobletMap) {
            Joblet ji = jobletMap.get(jobId);
            if (ji == null || ji.getAttempt() != attempt) {
                ji = new Joblet(this, jobId, attempt, appCtx);
                jobletMap.put(jobId, ji);
            }
            return ji;
=======
    private IPartitionWriterFactory createPartitionWriterFactory(IConnectorPolicy cPolicy, final JobId jobId,
            final IConnectorDescriptor conn, final int senderIndex, final TaskAttemptId taId) {
        if (cPolicy.materializeOnSendSide()) {
            return new IPartitionWriterFactory() {
                @Override
                public IFrameWriter createFrameWriter(int receiverIndex) throws HyracksDataException {
                    return new MaterializedPartitionWriter(ctx, partitionManager, new PartitionId(jobId,
                            conn.getConnectorId(), senderIndex, receiverIndex), taId, executor);
                }
            };
        } else {
            return new IPartitionWriterFactory() {
                @Override
                public IFrameWriter createFrameWriter(int receiverIndex) throws HyracksDataException {
                    return new PipelinedPartition(partitionManager, new PartitionId(jobId, conn.getConnectorId(),
                            senderIndex, receiverIndex), taId);
                }
            };
        }
    }

    private synchronized Joblet getOrCreateLocalJoblet(JobId jobId, INCApplicationContext appCtx) throws Exception {
        Joblet ji = jobletMap.get(jobId);
        if (ji == null) {
            ji = new Joblet(this, jobId, appCtx);
            jobletMap.put(jobId, ji);
>>>>>>> d0f1ffb9
        }
    }

    public Executor getExecutor() {
        return executor;
    }

    @Override
<<<<<<< HEAD
    public void cleanUpJob(UUID jobId) throws Exception {
=======
    public void cleanUpJob(JobId jobId) throws Exception {
>>>>>>> d0f1ffb9
        if (LOGGER.isLoggable(Level.INFO)) {
            LOGGER.info("Cleaning up after job: " + jobId);
        }
        Joblet joblet = jobletMap.remove(jobId);
        if (joblet != null) {
            partitionManager.unregisterPartitions(jobId);
            joblet.close();
        }
    }

    public void notifyTaskComplete(JobId jobId, TaskAttemptId taskId, TaskProfile taskProfile) throws Exception {
        try {
            ccs.notifyTaskComplete(jobId, taskId, id, taskProfile);
        } catch (Exception e) {
            e.printStackTrace();
            throw e;
        }
    }

    public void notifyTaskFailed(JobId jobId, TaskAttemptId taskId, Exception exception) {
        try {
            ccs.notifyTaskFailure(jobId, taskId, id, exception);
        } catch (Exception e) {
            e.printStackTrace();
        }
    }

    @Override
    public void notifyRegistration(IClusterController ccs) throws Exception {
        this.ccs = ccs;
    }

    @Override
    public NCConfig getConfiguration() throws Exception {
        return ncConfig;
    }

    private class HeartbeatTask extends TimerTask {
        private IClusterController cc;

        public HeartbeatTask(IClusterController cc) {
            this.cc = cc;
        }

        @Override
        public void run() {
            try {
                cc.nodeHeartbeat(id);
            } catch (Exception e) {
                e.printStackTrace();
            }
        }
    }

    private class ProfileDumpTask extends TimerTask {
        private IClusterController cc;

        public ProfileDumpTask(IClusterController cc) {
            this.cc = cc;
        }

        @Override
        public void run() {
            try {
                List<JobProfile> profiles;
                synchronized (NodeControllerService.this) {
                    profiles = new ArrayList<JobProfile>();
                    for (Joblet ji : jobletMap.values()) {
                        profiles.add(new JobProfile(ji.getJobId()));
                    }
                }
                for (JobProfile jProfile : profiles) {
                    Joblet ji;
                    JobletProfile jobletProfile = new JobletProfile(id);
                    synchronized (NodeControllerService.this) {
                        ji = jobletMap.get(jProfile.getJobId());
                    }
                    if (ji != null) {
                        ji.dumpProfile(jobletProfile);
                        jProfile.getJobletProfiles().put(id, jobletProfile);
                    }
                }
                if (!profiles.isEmpty()) {
                    cc.reportProfile(id, profiles);
                }
            } catch (Exception e) {
                e.printStackTrace();
            }
        }
    }

    @Override
<<<<<<< HEAD
    public void abortJoblet(UUID jobId, int attempt) throws Exception {
=======
    public synchronized void abortTasks(JobId jobId, List<TaskAttemptId> tasks) throws Exception {
>>>>>>> d0f1ffb9
        if (LOGGER.isLoggable(Level.INFO)) {
            LOGGER.info("Aborting Tasks: " + jobId + ":" + tasks);
        }
        Joblet ji = jobletMap.get(jobId);
        if (ji != null) {
            Map<TaskAttemptId, Task> taskMap = ji.getTaskMap();
            for (TaskAttemptId taId : tasks) {
                Task task = taskMap.get(taId);
                if (task != null) {
                    task.abort();
                }
            }
            ji.close();
        }
    }

    @Override
    public void createApplication(String appName, boolean deployHar, byte[] serializedDistributedState)
            throws Exception {
        NCApplicationContext appCtx;
        synchronized (applications) {
            if (applications.containsKey(appName)) {
                throw new HyracksException("Duplicate application with name: " + appName + " being created.");
            }
            appCtx = new NCApplicationContext(serverCtx, ctx, appName, id);
            applications.put(appName, appCtx);
        }
        if (deployHar) {
            HttpClient hc = new DefaultHttpClient();
            HttpGet get = new HttpGet("http://" + ncConfig.ccHost + ":"
                    + nodeParameters.getClusterControllerInfo().getWebPort() + "/applications/" + appName);
            HttpResponse response = hc.execute(get);
            InputStream is = response.getEntity().getContent();
            OutputStream os = appCtx.getHarOutputStream();
            try {
                IOUtils.copyLarge(is, os);
            } finally {
                os.close();
                is.close();
            }
        }
        appCtx.initializeClassPath();
        appCtx.setDistributedState((Serializable) appCtx.deserialize(serializedDistributedState));
        appCtx.initialize();
    }

    @Override
    public void destroyApplication(String appName) throws Exception {
        ApplicationContext appCtx = applications.remove(appName);
        if (appCtx != null) {
            appCtx.deinitialize();
        }
    }

    @Override
    public void reportPartitionAvailability(PartitionId pid, NetworkAddress networkAddress) throws Exception {
        Joblet ji = jobletMap.get(pid.getJobId());
        if (ji != null) {
            PartitionChannel channel = new PartitionChannel(pid, new NetworkInputChannel(ctx, connectionManager,
                    new InetSocketAddress(networkAddress.getIpAddress(), networkAddress.getPort()), pid, 1));
            ji.reportPartitionAvailability(channel);
        }
    }
}<|MERGE_RESOLUTION|>--- conflicted
+++ resolved
@@ -133,14 +133,10 @@
         }
         nodeCapability = computeNodeCapability();
         connectionManager = new ConnectionManager(ctx, getIpAddress(ncConfig));
-<<<<<<< HEAD
-        jobletMap = new Hashtable<UUID, Joblet>();
-=======
         partitionManager = new PartitionManager(this);
         connectionManager.setPartitionRequestListener(partitionManager);
 
         jobletMap = new Hashtable<JobId, Joblet>();
->>>>>>> d0f1ffb9
         timer = new Timer(true);
         serverCtx = new ServerContext(ServerContext.ServerType.NODE_CONTROLLER, new File(new File(
                 NodeControllerService.class.getName()), id));
@@ -264,37 +260,6 @@
                 if (LOGGER.isLoggable(Level.INFO)) {
                     LOGGER.info("Initializing " + taId + " -> " + han);
                 }
-<<<<<<< HEAD
-                IOperatorDescriptor op = han.getOwner();
-                List<IConnectorDescriptor> inputs = plan.getTaskInputs(hanId);
-                for (int i : tasks.get(hanId)) {
-                    IOperatorNodePushable hon = han.createPushRuntime(stagelet, joblet.getEnvironment(op, i), rdp, i,
-                            opNumPartitions.get(op.getOperatorId()));
-                    OperatorRunnable or = new OperatorRunnable(stagelet, hon, inputs == null ? 0 : inputs.size(),
-                            executor);
-                    stagelet.setOperator(op.getOperatorId(), i, or);
-                    if (inputs != null) {
-                        for (int j = 0; j < inputs.size(); ++j) {
-                            IConnectorDescriptor conn = inputs.get(j);
-                            OperatorDescriptorId producerOpId = plan.getJobSpecification().getProducer(conn)
-                                    .getOperatorId();
-                            OperatorDescriptorId consumerOpId = plan.getJobSpecification().getConsumer(conn)
-                                    .getOperatorId();
-                            Endpoint endpoint = new Endpoint(connectionManager.getNetworkAddress(), i);
-                            endpointList.add(endpoint);
-                            DemuxDataReceiveListenerFactory drlf = new DemuxDataReceiveListenerFactory(stagelet, jobId,
-                                    stageId);
-                            connectionManager.acceptConnection(endpoint.getEndpointId(), drlf);
-                            PortInstanceId piId = new PortInstanceId(op.getOperatorId(), Direction.INPUT, plan
-                                    .getTaskInputMap().get(hanId).get(j), i);
-                            if (LOGGER.isLoggable(Level.FINEST)) {
-                                LOGGER.finest("Created endpoint " + piId + " -> " + endpoint);
-                            }
-                            portMap.put(piId, endpoint);
-                            IFrameReader reader = createReader(stagelet, conn, drlf, i, plan, stagelet,
-                                    opNumPartitions.get(producerOpId), opNumPartitions.get(consumerOpId));
-                            or.setFrameReader(j, reader);
-=======
                 final int partition = tid.getPartition();
                 Map<MultipartName, Object> inputGlobalVariables = createInputGlobalVariables(ctxVarMap, han);
                 Task task = new Task(joblet, taId, han.getClass().getName(), executor);
@@ -312,7 +277,6 @@
                         IConnectorPolicy cPolicy = connectorPoliciesMap.get(conn.getConnectorId());
                         if (LOGGER.isLoggable(Level.INFO)) {
                             LOGGER.info("input: " + i + ": " + conn.getConnectorId());
->>>>>>> d0f1ffb9
                         }
                         RecordDescriptor recordDesc = plan.getJobSpecification().getConnectorRecordDescriptor(conn);
                         IPartitionCollector collector = createPartitionCollector(td, partition, task, i, conn,
@@ -371,21 +335,6 @@
         }
     }
 
-<<<<<<< HEAD
-    private Joblet getLocalJoblet(UUID jobId) throws Exception {
-        Joblet ji = jobletMap.get(jobId);
-        return ji;
-    }
-
-    private Joblet getOrCreateLocalJoblet(UUID jobId, int attempt, INCApplicationContext appCtx) throws Exception {
-        synchronized (jobletMap) {
-            Joblet ji = jobletMap.get(jobId);
-            if (ji == null || ji.getAttempt() != attempt) {
-                ji = new Joblet(this, jobId, attempt, appCtx);
-                jobletMap.put(jobId, ji);
-            }
-            return ji;
-=======
     private IPartitionWriterFactory createPartitionWriterFactory(IConnectorPolicy cPolicy, final JobId jobId,
             final IConnectorDescriptor conn, final int senderIndex, final TaskAttemptId taId) {
         if (cPolicy.materializeOnSendSide()) {
@@ -412,8 +361,8 @@
         if (ji == null) {
             ji = new Joblet(this, jobId, appCtx);
             jobletMap.put(jobId, ji);
->>>>>>> d0f1ffb9
-        }
+        }
+        return ji;
     }
 
     public Executor getExecutor() {
@@ -421,11 +370,7 @@
     }
 
     @Override
-<<<<<<< HEAD
-    public void cleanUpJob(UUID jobId) throws Exception {
-=======
     public void cleanUpJob(JobId jobId) throws Exception {
->>>>>>> d0f1ffb9
         if (LOGGER.isLoggable(Level.INFO)) {
             LOGGER.info("Cleaning up after job: " + jobId);
         }
@@ -518,11 +463,7 @@
     }
 
     @Override
-<<<<<<< HEAD
-    public void abortJoblet(UUID jobId, int attempt) throws Exception {
-=======
     public synchronized void abortTasks(JobId jobId, List<TaskAttemptId> tasks) throws Exception {
->>>>>>> d0f1ffb9
         if (LOGGER.isLoggable(Level.INFO)) {
             LOGGER.info("Aborting Tasks: " + jobId + ":" + tasks);
         }
