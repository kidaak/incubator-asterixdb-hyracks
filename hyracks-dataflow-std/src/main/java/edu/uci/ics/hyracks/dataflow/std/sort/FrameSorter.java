--- conflicted
+++ resolved
@@ -121,10 +121,6 @@
     }
 
     public void flushFrames(IFrameWriter writer) throws HyracksDataException {
-<<<<<<< HEAD
-        writer.open();
-=======
->>>>>>> d0f1ffb9
         appender.reset(outFrame, true);
         for (int ptr = 0; ptr < tupleCount; ++ptr) {
             int i = tPointers[ptr * 4];
