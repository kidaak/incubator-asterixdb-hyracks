--- conflicted
+++ resolved
@@ -372,17 +372,11 @@
 
         IOperatorDescriptor printer = DEBUG ? new PrinterOperatorDescriptor(spec)
                 : new NullSinkOperatorDescriptor(spec);
-<<<<<<< HEAD
-        // FileSplit[] custOrdersJoinSplits = new FileSplit[] { new FileSplit(NC1_ID, new FileReference(new File(
-        //     "data/tpch0.001/custOrdersLeftOuterJoin.csv"))) };
-        // LineFileWriteOperatorDescriptor printer = new LineFileWriteOperatorDescriptor(spec, custOrdersJoinSplits);
-=======
         // FileSplit[] custOrdersJoinSplits = new FileSplit[] { new
         // FileSplit(NC1_ID, new FileReference(new File(
         // "data/tpch0.001/custOrdersLeftOuterJoin.csv"))) };
         // LineFileWriteOperatorDescriptor printer = new
         // LineFileWriteOperatorDescriptor(spec, custOrdersJoinSplits);
->>>>>>> acea0341
         PartitionConstraintHelper.addAbsoluteLocationConstraint(spec, printer, NC1_ID);
 
         IConnectorDescriptor ordJoinConn = new OneToOneConnectorDescriptor(spec);
@@ -462,17 +456,11 @@
 
         IOperatorDescriptor printer = DEBUG ? new PrinterOperatorDescriptor(spec)
                 : new NullSinkOperatorDescriptor(spec);
-<<<<<<< HEAD
-        // FileSplit[] custOrdersJoinSplits = new FileSplit[] { new FileSplit(NC1_ID, new FileReference(new File(
-        //     "data/tpch0.001/custOrdersLeftOuterJoin.csv"))) };
-        // LineFileWriteOperatorDescriptor printer = new LineFileWriteOperatorDescriptor(spec, custOrdersJoinSplits);
-=======
         // FileSplit[] custOrdersJoinSplits = new FileSplit[] { new
         // FileSplit(NC1_ID, new FileReference(new File(
         // "data/tpch0.001/custOrdersLeftOuterJoin.csv"))) };
         // LineFileWriteOperatorDescriptor printer = new
         // LineFileWriteOperatorDescriptor(spec, custOrdersJoinSplits);
->>>>>>> acea0341
         PartitionConstraintHelper.addAbsoluteLocationConstraint(spec, printer, NC1_ID);
 
         IConnectorDescriptor ordJoinConn = new OneToOneConnectorDescriptor(spec);
@@ -552,17 +540,11 @@
 
         IOperatorDescriptor printer = DEBUG ? new PrinterOperatorDescriptor(spec)
                 : new NullSinkOperatorDescriptor(spec);
-<<<<<<< HEAD
-        // FileSplit[] custOrdersJoinSplits = new FileSplit[] { new FileSplit(NC1_ID, new FileReference(new File(
-        //     "data/tpch0.001/custOrdersLeftOuterJoin.csv"))) };
-        // LineFileWriteOperatorDescriptor printer = new LineFileWriteOperatorDescriptor(spec, custOrdersJoinSplits);
-=======
         // FileSplit[] custOrdersJoinSplits = new FileSplit[] { new
         // FileSplit(NC1_ID, new FileReference(new File(
         // "data/tpch0.001/custOrdersLeftOuterJoin.csv"))) };
         // LineFileWriteOperatorDescriptor printer = new
         // LineFileWriteOperatorDescriptor(spec, custOrdersJoinSplits);
->>>>>>> acea0341
         PartitionConstraintHelper.addAbsoluteLocationConstraint(spec, printer, NC1_ID);
 
         IConnectorDescriptor ordJoinConn = new OneToOneConnectorDescriptor(spec);
