/*
 * Copyright 2009-2010 by The Regents of the University of California
 * Licensed under the Apache License, Version 2.0 (the "License");
 * you may not use this file except in compliance with the License.
 * you may obtain a copy of the License from
 * 
 *     http://www.apache.org/licenses/LICENSE-2.0
 * 
 * Unless required by applicable law or agreed to in writing, software
 * distributed under the License is distributed on an "AS IS" BASIS,
 * WITHOUT WARRANTIES OR CONDITIONS OF ANY KIND, either express or implied.
 * See the License for the specific language governing permissions and
 * limitations under the License.
 */

package edu.uci.ics.hyracks.storage.am.btree.impls;

import edu.uci.ics.hyracks.dataflow.common.data.accessors.ITupleReference;
import edu.uci.ics.hyracks.storage.am.btree.api.IBTreeFrame;
import edu.uci.ics.hyracks.storage.am.btree.api.IBTreeTupleReference;
import edu.uci.ics.hyracks.storage.am.btree.api.ISlotManager;

public class OrderedSlotManager implements ISlotManager {
<<<<<<< HEAD
	
	private static final int slotSize = 4;
	private IBTreeFrame frame;
	
	@Override
	public int findTupleIndex(ITupleReference searchKey, IBTreeTupleReference frameTuple, MultiComparator multiCmp, FindTupleMode mode, FindTupleNoExactMatchPolicy matchPolicy) {
		if(frame.getTupleCount() <= 0) return -1;
				
		int mid;
		int begin = 0;
		int end = frame.getTupleCount() - 1;
		
        while(begin <= end) {
            mid = (begin + end) / 2;        	
        	frameTuple.resetByTupleIndex(frame, mid);
        	
        	int cmp = multiCmp.compare(searchKey, frameTuple);
        	if(cmp < 0) {
        		end = mid - 1;
        	}
        	else if(cmp > 0) {
        		begin = mid + 1;
        	}
        	else {
        		if(mode == FindTupleMode.FTM_EXCLUSIVE) {
        			if(matchPolicy == FindTupleNoExactMatchPolicy.FTP_HIGHER_KEY) begin = mid + 1;
        			else end = mid - 1;
        		}
        		else {        			
        			return mid;
        		}        		        		
        	}
        }
                        
        if(mode == FindTupleMode.FTM_EXACT) return -1;            
        
        if(matchPolicy == FindTupleNoExactMatchPolicy.FTP_HIGHER_KEY) {
        	if(begin > frame.getTupleCount() - 1) return -1;
        	frameTuple.resetByTupleIndex(frame, begin);
        	if(multiCmp.compare(searchKey, frameTuple) < 0) return begin;
            else return -1;
        }
        else {
        	if(end < 0) return -1;
        	frameTuple.resetByTupleIndex(frame, end);
        	if(multiCmp.compare(searchKey, frameTuple) > 0) return end;
            else return -1;
        }               
	}
	
	@Override
	public int getTupleOff(int offset) {		
		return frame.getBuffer().getInt(offset);
	}
	
	@Override
	public void setSlot(int offset, int value) {	
		frame.getBuffer().putInt(offset, value);
	}
	
	@Override
	public int getSlotEndOff() {
		return frame.getBuffer().capacity() - (frame.getTupleCount() * slotSize);
	}
	
	@Override
	public int getSlotStartOff() {
		return frame.getBuffer().capacity() - slotSize;
	}

	@Override
	public int getSlotSize() {
		return slotSize;
	}
	
	@Override
	public int insertSlot(int tupleIndex, int tupleOff) {				
		int slotOff = getSlotOff(tupleIndex);
		if(tupleIndex < 0) {
			slotOff = getSlotEndOff() - slotSize;
			setSlot(slotOff, tupleOff);
			return slotOff;
		}
		else {
			int slotEndOff = getSlotEndOff();
			int length = (slotOff - slotEndOff) + slotSize;			
			System.arraycopy(frame.getBuffer().array(), slotEndOff, frame.getBuffer().array(), slotEndOff - slotSize, length);
			setSlot(slotOff, tupleOff);
			return slotOff;
		}		
	}
	
	@Override
	public void setFrame(IBTreeFrame frame) {
		this.frame = frame;		
	}
	
	@Override
	public int getSlotOff(int tupleIndex) {
		return getSlotStartOff() - tupleIndex * slotSize;
	}	
=======

    private static final int slotSize = 4;
    private IBTreeFrame frame;

    @Override
    public int findTupleIndex(ITupleReference searchKey, IBTreeTupleReference frameTuple, MultiComparator multiCmp,
            FindTupleMode mode, FindTupleNoExactMatchPolicy matchPolicy) {
        if (frame.getTupleCount() <= 0)
            return -1;

        int mid;
        int begin = 0;
        int end = frame.getTupleCount() - 1;

        while (begin <= end) {
            mid = (begin + end) / 2;
            frameTuple.resetByTupleIndex(frame, mid);

            int cmp = multiCmp.compare(searchKey, frameTuple);
            if (cmp < 0) {
                end = mid - 1;
            } else if (cmp > 0) {
                begin = mid + 1;
            } else {
                if (mode == FindTupleMode.FTM_EXCLUSIVE) {
                    if (matchPolicy == FindTupleNoExactMatchPolicy.FTP_HIGHER_KEY)
                        begin = mid + 1;
                    else
                        end = mid - 1;
                } else {
                    return mid;
                }
            }
        }

        if (mode == FindTupleMode.FTM_EXACT)
            return -1;

        if (matchPolicy == FindTupleNoExactMatchPolicy.FTP_HIGHER_KEY) {
            if (begin > frame.getTupleCount() - 1)
                return -1;
            frameTuple.resetByTupleIndex(frame, begin);
            if (multiCmp.compare(searchKey, frameTuple) < 0)
                return begin;
            else
                return -1;
        } else {
            if (end < 0)
                return -1;
            frameTuple.resetByTupleIndex(frame, end);
            if (multiCmp.compare(searchKey, frameTuple) > 0)
                return end;
            else
                return -1;
        }
    }

    @Override
    public int getTupleOff(int offset) {
        return frame.getBuffer().getInt(offset);
    }

    @Override
    public void setSlot(int offset, int value) {
        frame.getBuffer().putInt(offset, value);
    }

    @Override
    public int getSlotEndOff() {
        return frame.getBuffer().capacity() - (frame.getTupleCount() * slotSize);
    }

    @Override
    public int getSlotStartOff() {
        return frame.getBuffer().capacity() - slotSize;
    }

    @Override
    public int getSlotSize() {
        return slotSize;
    }

    @Override
    public int insertSlot(int tupleIndex, int tupleOff) {
        int slotOff = getSlotOff(tupleIndex);
        if (tupleIndex < 0) {
            slotOff = getSlotEndOff() - slotSize;
            setSlot(slotOff, tupleOff);
            return slotOff;
        } else {
            int slotEndOff = getSlotEndOff();
            int length = (slotOff - slotEndOff) + slotSize;
            System.arraycopy(frame.getBuffer().array(), slotEndOff, frame.getBuffer().array(), slotEndOff - slotSize,
                    length);
            setSlot(slotOff, tupleOff);
            return slotOff;
        }
    }

    @Override
    public void setFrame(IBTreeFrame frame) {
        this.frame = frame;
    }

    @Override
    public int getSlotOff(int tupleIndex) {
        return getSlotStartOff() - tupleIndex * slotSize;
    }
>>>>>>> 92fd3281
}<|MERGE_RESOLUTION|>--- conflicted
+++ resolved
@@ -21,109 +21,6 @@
 import edu.uci.ics.hyracks.storage.am.btree.api.ISlotManager;
 
 public class OrderedSlotManager implements ISlotManager {
-<<<<<<< HEAD
-	
-	private static final int slotSize = 4;
-	private IBTreeFrame frame;
-	
-	@Override
-	public int findTupleIndex(ITupleReference searchKey, IBTreeTupleReference frameTuple, MultiComparator multiCmp, FindTupleMode mode, FindTupleNoExactMatchPolicy matchPolicy) {
-		if(frame.getTupleCount() <= 0) return -1;
-				
-		int mid;
-		int begin = 0;
-		int end = frame.getTupleCount() - 1;
-		
-        while(begin <= end) {
-            mid = (begin + end) / 2;        	
-        	frameTuple.resetByTupleIndex(frame, mid);
-        	
-        	int cmp = multiCmp.compare(searchKey, frameTuple);
-        	if(cmp < 0) {
-        		end = mid - 1;
-        	}
-        	else if(cmp > 0) {
-        		begin = mid + 1;
-        	}
-        	else {
-        		if(mode == FindTupleMode.FTM_EXCLUSIVE) {
-        			if(matchPolicy == FindTupleNoExactMatchPolicy.FTP_HIGHER_KEY) begin = mid + 1;
-        			else end = mid - 1;
-        		}
-        		else {        			
-        			return mid;
-        		}        		        		
-        	}
-        }
-                        
-        if(mode == FindTupleMode.FTM_EXACT) return -1;            
-        
-        if(matchPolicy == FindTupleNoExactMatchPolicy.FTP_HIGHER_KEY) {
-        	if(begin > frame.getTupleCount() - 1) return -1;
-        	frameTuple.resetByTupleIndex(frame, begin);
-        	if(multiCmp.compare(searchKey, frameTuple) < 0) return begin;
-            else return -1;
-        }
-        else {
-        	if(end < 0) return -1;
-        	frameTuple.resetByTupleIndex(frame, end);
-        	if(multiCmp.compare(searchKey, frameTuple) > 0) return end;
-            else return -1;
-        }               
-	}
-	
-	@Override
-	public int getTupleOff(int offset) {		
-		return frame.getBuffer().getInt(offset);
-	}
-	
-	@Override
-	public void setSlot(int offset, int value) {	
-		frame.getBuffer().putInt(offset, value);
-	}
-	
-	@Override
-	public int getSlotEndOff() {
-		return frame.getBuffer().capacity() - (frame.getTupleCount() * slotSize);
-	}
-	
-	@Override
-	public int getSlotStartOff() {
-		return frame.getBuffer().capacity() - slotSize;
-	}
-
-	@Override
-	public int getSlotSize() {
-		return slotSize;
-	}
-	
-	@Override
-	public int insertSlot(int tupleIndex, int tupleOff) {				
-		int slotOff = getSlotOff(tupleIndex);
-		if(tupleIndex < 0) {
-			slotOff = getSlotEndOff() - slotSize;
-			setSlot(slotOff, tupleOff);
-			return slotOff;
-		}
-		else {
-			int slotEndOff = getSlotEndOff();
-			int length = (slotOff - slotEndOff) + slotSize;			
-			System.arraycopy(frame.getBuffer().array(), slotEndOff, frame.getBuffer().array(), slotEndOff - slotSize, length);
-			setSlot(slotOff, tupleOff);
-			return slotOff;
-		}		
-	}
-	
-	@Override
-	public void setFrame(IBTreeFrame frame) {
-		this.frame = frame;		
-	}
-	
-	@Override
-	public int getSlotOff(int tupleIndex) {
-		return getSlotStartOff() - tupleIndex * slotSize;
-	}	
-=======
 
     private static final int slotSize = 4;
     private IBTreeFrame frame;
@@ -232,5 +129,4 @@
     public int getSlotOff(int tupleIndex) {
         return getSlotStartOff() - tupleIndex * slotSize;
     }
->>>>>>> 92fd3281
 }