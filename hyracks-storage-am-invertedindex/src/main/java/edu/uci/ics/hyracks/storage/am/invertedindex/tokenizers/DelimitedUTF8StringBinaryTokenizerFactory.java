/**
 * Copyright 2010-2011 The Regents of the University of California
 *
 * Licensed under the Apache License, Version 2.0 (the "License");
 * you may not use this file except in compliance with the License.
 * You may obtain a copy of the License at
 *
 *     http://www.apache.org/licenses/LICENSE-2.0
 *
 * Unless required by applicable law or agreed to in writing,
 * software distributed under the License is distributed on
 * an "AS IS"; BASIS, WITHOUT WARRANTIES OR CONDITIONS OF ANY
 * KIND, either express or implied.  See the License for the
 * specific language governing permissions and limitations under
 * the License.
 * 
 * Author: Alexander Behm <abehm (at) ics.uci.edu>
 */

package edu.uci.ics.hyracks.storage.am.invertedindex.tokenizers;

public class DelimitedUTF8StringBinaryTokenizerFactory implements
		IBinaryTokenizerFactory {

<<<<<<< HEAD
    private static final long serialVersionUID = 1L;
    private final char delimiter;
    private final byte typeTag;

    public DelimitedUTF8StringBinaryTokenizerFactory(char delimiter, byte typeTag) {
        this.delimiter = delimiter;
        this.typeTag = typeTag;
    }

    public DelimitedUTF8StringBinaryTokenizerFactory(char delimiter) {
        this.delimiter = delimiter;
        this.typeTag = -1;
    }

    @Override
    public IBinaryTokenizer createBinaryTokenizer() {
        return new DelimitedUTF8StringBinaryTokenizer(delimiter, typeTag);
    }
=======
	private static final long serialVersionUID = 1L;
	private final boolean ignoreTokenCount;
	private final boolean sourceHasTypeTag;
	private final ITokenFactory tokenFactory;

	public DelimitedUTF8StringBinaryTokenizerFactory(boolean ignoreTokenCount,
			boolean sourceHasTypeTag, ITokenFactory tokenFactory) {
		this.ignoreTokenCount = ignoreTokenCount;
		this.sourceHasTypeTag = sourceHasTypeTag;
		this.tokenFactory = tokenFactory;
	}

	@Override
	public IBinaryTokenizer createTokenizer() {
		return new DelimitedUTF8StringBinaryTokenizer(ignoreTokenCount,
				sourceHasTypeTag, tokenFactory);
	}
>>>>>>> acea0341
}<|MERGE_RESOLUTION|>--- conflicted
+++ resolved
@@ -22,26 +22,6 @@
 public class DelimitedUTF8StringBinaryTokenizerFactory implements
 		IBinaryTokenizerFactory {
 
-<<<<<<< HEAD
-    private static final long serialVersionUID = 1L;
-    private final char delimiter;
-    private final byte typeTag;
-
-    public DelimitedUTF8StringBinaryTokenizerFactory(char delimiter, byte typeTag) {
-        this.delimiter = delimiter;
-        this.typeTag = typeTag;
-    }
-
-    public DelimitedUTF8StringBinaryTokenizerFactory(char delimiter) {
-        this.delimiter = delimiter;
-        this.typeTag = -1;
-    }
-
-    @Override
-    public IBinaryTokenizer createBinaryTokenizer() {
-        return new DelimitedUTF8StringBinaryTokenizer(delimiter, typeTag);
-    }
-=======
 	private static final long serialVersionUID = 1L;
 	private final boolean ignoreTokenCount;
 	private final boolean sourceHasTypeTag;
@@ -59,5 +39,4 @@
 		return new DelimitedUTF8StringBinaryTokenizer(ignoreTokenCount,
 				sourceHasTypeTag, tokenFactory);
 	}
->>>>>>> acea0341
 }