/*
 * Copyright 2009-2010 by The Regents of the University of California
 * Licensed under the Apache License, Version 2.0 (the "License");
 * you may not use this file except in compliance with the License.
 * you may obtain a copy of the License from
 * 
 *     http://www.apache.org/licenses/LICENSE-2.0
 * 
 * Unless required by applicable law or agreed to in writing, software
 * distributed under the License is distributed on an "AS IS" BASIS,
 * WITHOUT WARRANTIES OR CONDITIONS OF ANY KIND, either express or implied.
 * See the License for the specific language governing permissions and
 * limitations under the License.
 */

package edu.uci.ics.hyracks.storage.am.config;

/**
 * Global parameters used for executing access method JUnit tests.
 */
public class AccessMethodTestsConfig {
    // Test params for RTree, LSMRTree and LSMRTreeWithAntiMatterTuples.
    public static final int RTREE_NUM_TUPLES_TO_INSERT = 100;
    public static final int RTREE_NUM_INSERT_ROUNDS = 2;
    public static final int RTREE_NUM_DELETE_ROUNDS = 2;
    public static final int RTREE_MULTITHREAD_NUM_OPERATIONS = 200;
    public static final boolean RTREE_TEST_RSTAR_POLICY = true;
    // Test params for LSMRTree and LSMRTreeWithAntiMatterTuples.
    public static final int LSM_RTREE_BULKLOAD_ROUNDS = 5;
    public static final int LSM_RTREE_MAX_TREES_TO_MERGE = 3;
    public static final boolean LSM_RTREE_TEST_RSTAR_POLICY = false;

    // Test params for BTree, LSMBTree.
    public static final int BTREE_NUM_TUPLES_TO_INSERT = 100;
    public static final int BTREE_NUM_INSERT_ROUNDS = 3;
    public static final int BTREE_NUM_DELETE_ROUNDS = 3;
    public static final int BTREE_NUM_UPDATE_ROUNDS = 3;
    public static final int BTREE_MULTITHREAD_NUM_OPERATIONS = 200;
    // Test params for LSMBTree only.
    public static final int LSM_BTREE_BULKLOAD_ROUNDS = 5;
    public static final int LSM_BTREE_MAX_TREES_TO_MERGE = 10;

    // Mem configuration for RTree.
    public static final int RTREE_PAGE_SIZE = 512;
    public static final int RTREE_NUM_PAGES = 1000;
    public static final int RTREE_MAX_OPEN_FILES = 10;
    public static final int RTREE_HYRACKS_FRAME_SIZE = 128;

    // Mem configuration for LSMRTree and LSMRTreeWithAntiMatterTuples.
    public static final int LSM_RTREE_DISK_PAGE_SIZE = 512;
    public static final int LSM_RTREE_DISK_NUM_PAGES = 1000;
    public static final int LSM_RTREE_DISK_MAX_OPEN_FILES = 2000;
    public static final int LSM_RTREE_MEM_PAGE_SIZE = 512;
    public static final int LSM_RTREE_MEM_NUM_PAGES = 1000;
    public static final int LSM_RTREE_HYRACKS_FRAME_SIZE = 128;

    // Mem configuration for BTree.
    public static final int BTREE_PAGE_SIZE = 256;
    public static final int BTREE_NUM_PAGES = 100;
    public static final int BTREE_MAX_OPEN_FILES = 10;
    public static final int BTREE_HYRACKS_FRAME_SIZE = 128;

    // Mem configuration for LSMBTree.
    public static final int LSM_BTREE_DISK_PAGE_SIZE = 256;
    public static final int LSM_BTREE_DISK_NUM_PAGES = 1000;
    public static final int LSM_BTREE_DISK_MAX_OPEN_FILES = 200;
    public static final int LSM_BTREE_MEM_PAGE_SIZE = 256;
    public static final int LSM_BTREE_MEM_NUM_PAGES = 100;
    public static final int LSM_BTREE_HYRACKS_FRAME_SIZE = 128;

    // Mem configuration for Inverted Index.
    public static final int LSM_INVINDEX_DISK_PAGE_SIZE = 1024;
    public static final int LSM_INVINDEX_DISK_NUM_PAGES = 1000;
    public static final int LSM_INVINDEX_DISK_MAX_OPEN_FILES = 1000;
    public static final int LSM_INVINDEX_MEM_PAGE_SIZE = 1024;
    public static final int LSM_INVINDEX_MEM_NUM_PAGES = 100;
    public static final int LSM_INVINDEX_HYRACKS_FRAME_SIZE = 32768;
    // Test parameters.
    public static final int LSM_INVINDEX_NUM_DOCS_TO_INSERT = 100;
    // Used for full-fledged search test.
    public static final int LSM_INVINDEX_NUM_DOC_QUERIES = 1000;
    public static final int LSM_INVINDEX_NUM_RANDOM_QUERIES = 1000;
    // Used for non-search tests to sanity check index searches.
    public static final int LSM_INVINDEX_TINY_NUM_DOC_QUERIES = 200;
    public static final int LSM_INVINDEX_TINY_NUM_RANDOM_QUERIES = 200;
    public static final int LSM_INVINDEX_NUM_BULKLOAD_ROUNDS = 5;
    public static final int LSM_INVINDEX_MAX_TREES_TO_MERGE = 5;
    public static final int LSM_INVINDEX_NUM_INSERT_ROUNDS = 3;
    public static final int LSM_INVINDEX_NUM_DELETE_ROUNDS = 3;
    // Allocate a generous size to make sure we have enough elements for all tests.
    public static final int LSM_INVINDEX_SCAN_COUNT_ARRAY_SIZE = 1000000;
    public static final int LSM_INVINDEX_MULTITHREAD_NUM_OPERATIONS = 200;

<<<<<<< HEAD
    // Test params for BloomFilter
    public static final int BLOOM_FILTER_NUM_TUPLES_TO_INSERT = 100;

    // Mem configuration for BloomFilter.
    public static final int BLOOM_FILTER_PAGE_SIZE = 256;
    public static final int BLOOM_FILTER_NUM_PAGES = 1000;
    public static final int BLOOM_FILTER_MAX_OPEN_FILES = 10;
    public static final int BLOOM_FILTER_HYRACKS_FRAME_SIZE = 128;

=======
>>>>>>> 61a24424
}

/* ORIGINAL TEST PARAMETERS: DO NOT EDIT!
// Test params for RTree, LSMRTree and LSMRTreeWithAntiMatterTuples.
public static final int RTREE_NUM_TUPLES_TO_INSERT = 10000;
public static final int RTREE_NUM_INSERT_ROUNDS = 2;
public static final int RTREE_NUM_DELETE_ROUNDS = 2;
public static final int RTREE_MULTITHREAD_NUM_OPERATIONS = 10000;
// Test params for LSMRTree and LSMRTreeWithAntiMatterTuples.
public static final int LSM_RTREE_BULKLOAD_ROUNDS = 5;
public static final int LSM_RTREE_MAX_TREES_TO_MERGE = 3;	

// Test params for BTree, LSMBTree.
public static final int BTREE_NUM_TUPLES_TO_INSERT = 10000;
public static final int BTREE_NUM_INSERT_ROUNDS = 3;
public static final int BTREE_NUM_DELETE_ROUNDS = 3;
public static final int BTREE_NUM_UPDATE_ROUNDS = 3;
public static final int BTREE_MULTITHREAD_NUM_OPERATIONS = 10000;
// Test params for LSMBTree only.
public static final int LSM_BTREE_BULKLOAD_ROUNDS = 5;
public static final int LSM_BTREE_MAX_TREES_TO_MERGE = 10;
	
	
// Mem configuration for RTree.
public static final int RTREE_PAGE_SIZE = 512;
public static final int RTREE_NUM_PAGES = 1000;
public static final int RTREE_MAX_OPEN_FILES = 10;
public static final int RTREE_HYRACKS_FRAME_SIZE = 128;
	
// Mem configuration for LSMRTree and LSMRTreeWithAntiMatterTuples.
public static final int LSM_RTREE_DISK_PAGE_SIZE = 256;
public static final int LSM_RTREE_DISK_NUM_PAGES = 1000;
public static final int LSM_RTREE_DISK_MAX_OPEN_FILES = 2000;
public static final int LSM_RTREE_MEM_PAGE_SIZE = 256;
public static final int LSM_RTREE_MEM_NUM_PAGES = 1000;
public static final int LSM_RTREE_HYRACKS_FRAME_SIZE = 128;
	
// Mem configuration for BTree.
public static final int BTREE_PAGE_SIZE = 256;
public static final int BTREE_NUM_PAGES = 100;
public static final int BTREE_MAX_OPEN_FILES = 10;
public static final int BTREE_HYRACKS_FRAME_SIZE = 128;
	
// Mem configuration for LSMBTree.
public static final int LSM_BTREE_DISK_PAGE_SIZE = 256;
public static final int LSM_BTREE_DISK_NUM_PAGES = 1000;
public static final int LSM_BTREE_DISK_MAX_OPEN_FILES = 200;
public static final int LSM_BTREE_MEM_PAGE_SIZE = 256;
public static final int LSM_BTREE_MEM_NUM_PAGES = 100;
public static final int LSM_BTREE_HYRACKS_FRAME_SIZE = 128;

// Mem configuration for Inverted Index.
public static final int INVINDEX_PAGE_SIZE = 32768;
public static final int INVINDEX_NUM_PAGES = 100;
public static final int INVINDEX_MAX_OPEN_FILES = 10;
public static final int INVINDEX_HYRACKS_FRAME_SIZE = 32768;

// Mem configuration for Inverted Index.
public static final int LSM_INVINDEX_DISK_PAGE_SIZE = 1024;
public static final int LSM_INVINDEX_DISK_NUM_PAGES = 1000;
public static final int LSM_INVINDEX_DISK_MAX_OPEN_FILES = 1000;
public static final int LSM_INVINDEX_MEM_PAGE_SIZE = 1024;
public static final int LSM_INVINDEX_MEM_NUM_PAGES = 100;
public static final int LSM_INVINDEX_HYRACKS_FRAME_SIZE = 32768;
// Test parameters.
public static final int LSM_INVINDEX_NUM_DOCS_TO_INSERT = 10000;
// Used for full-fledged search test.
public static final int LSM_INVINDEX_NUM_DOC_QUERIES = 1000;
public static final int LSM_INVINDEX_NUM_RANDOM_QUERIES = 1000;
// Used for non-search tests to sanity check index searches.
public static final int LSM_INVINDEX_TINY_NUM_DOC_QUERIES = 200;
public static final int LSM_INVINDEX_TINY_NUM_RANDOM_QUERIES = 200;
public static final int LSM_INVINDEX_NUM_BULKLOAD_ROUNDS = 5;
public static final int LSM_INVINDEX_MAX_TREES_TO_MERGE = 5;
public static final int LSM_INVINDEX_NUM_INSERT_ROUNDS = 3;
public static final int LSM_INVINDEX_NUM_DELETE_ROUNDS = 3;
// Allocate a generous size to make sure we have enough elements for all tests.
public static final int LSM_INVINDEX_SCAN_COUNT_ARRAY_SIZE = 1000000;
public static final int LSM_INVINDEX_MULTITHREAD_NUM_OPERATIONS = 10000;
*/<|MERGE_RESOLUTION|>--- conflicted
+++ resolved
@@ -91,7 +91,6 @@
     public static final int LSM_INVINDEX_SCAN_COUNT_ARRAY_SIZE = 1000000;
     public static final int LSM_INVINDEX_MULTITHREAD_NUM_OPERATIONS = 200;
 
-<<<<<<< HEAD
     // Test params for BloomFilter
     public static final int BLOOM_FILTER_NUM_TUPLES_TO_INSERT = 100;
 
@@ -101,8 +100,6 @@
     public static final int BLOOM_FILTER_MAX_OPEN_FILES = 10;
     public static final int BLOOM_FILTER_HYRACKS_FRAME_SIZE = 128;
 
-=======
->>>>>>> 61a24424
 }
 
 /* ORIGINAL TEST PARAMETERS: DO NOT EDIT!
