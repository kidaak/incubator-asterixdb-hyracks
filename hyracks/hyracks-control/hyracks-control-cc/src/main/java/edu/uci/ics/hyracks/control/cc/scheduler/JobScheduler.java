--- conflicted
+++ resolved
@@ -599,11 +599,7 @@
      * @param details
      *            - Cause of the failure
      */
-<<<<<<< HEAD
-    public void notifyTaskFailure(TaskAttempt ta, ActivityCluster ac, String details, List<Throwable> caughtExceptions) {
-=======
     public void notifyTaskFailure(TaskAttempt ta, ActivityCluster ac, List<Exception> exceptions) {
->>>>>>> fc3f5043
         try {
             LOGGER.fine("Received failure notification for TaskAttempt " + ta.getTaskAttemptId());
             TaskAttemptId taId = ta.getTaskAttemptId();
@@ -617,11 +613,7 @@
                 lastAttempt.setEndTime(System.currentTimeMillis());
                 abortDoomedTaskClusters();
                 if (lastAttempt.getAttempt() >= jobRun.getActivityClusterGraph().getMaxReattempts()) {
-<<<<<<< HEAD
-                    abortJob(new HyracksException(caughtExceptions.get(caughtExceptions.size() - 1)));
-=======
                     abortJob(exceptions);
->>>>>>> fc3f5043
                     return;
                 }
                 startRunnableActivityClusters();
