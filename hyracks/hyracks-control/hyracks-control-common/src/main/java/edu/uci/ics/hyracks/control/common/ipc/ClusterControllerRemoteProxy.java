--- conflicted
+++ resolved
@@ -96,14 +96,11 @@
     }
 
     @Override
-<<<<<<< HEAD
-=======
     public void sendApplicationMessageToCC(byte[] data, String nodeId) throws Exception {
         CCNCFunctions.SendApplicationMessageFunction fn = new CCNCFunctions.SendApplicationMessageFunction(data, nodeId);
         ipcHandle.send(-1, fn, null);
     }
 
->>>>>>> 5d91c955
     public void registerResultPartitionLocation(JobId jobId, ResultSetId rsId, boolean orderedResult, int partition,
             int nPartitions, NetworkAddress networkAddress) throws Exception {
         CCNCFunctions.RegisterResultPartitionLocationFunction fn = new CCNCFunctions.RegisterResultPartitionLocationFunction(
@@ -115,23 +112,6 @@
     public void reportResultPartitionWriteCompletion(JobId jobId, ResultSetId rsId, int partition) throws Exception {
         CCNCFunctions.ReportResultPartitionWriteCompletionFunction fn = new CCNCFunctions.ReportResultPartitionWriteCompletionFunction(
                 jobId, rsId, partition);
-<<<<<<< HEAD
-        ipcHandle.send(-1, fn, null);
-    }
-
-    @Override
-    public void reportResultPartitionFailure(JobId jobId, ResultSetId rsId, int partition) throws Exception {
-        CCNCFunctions.ReportResultPartitionFailureFunction fn = new CCNCFunctions.ReportResultPartitionFailureFunction(
-                jobId, rsId, partition);
-        ipcHandle.send(-1, fn, null);
-    }
-
-    @Override
-    public void notifyApplicationStateChange(String nodeId, String appName, ApplicationStatus status) throws Exception {
-        CCNCFunctions.ApplicationStateChangeResponseFunction fn = new CCNCFunctions.ApplicationStateChangeResponseFunction(
-                nodeId, appName, status);
-=======
->>>>>>> 5d91c955
         ipcHandle.send(-1, fn, null);
     }
 
