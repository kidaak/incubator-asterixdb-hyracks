/*
 * Copyright 2009-2013 by The Regents of the University of California
 * Licensed under the Apache License, Version 2.0 (the "License");
 * you may not use this file except in compliance with the License.
 * you may obtain a copy of the License from
 * 
 *     http://www.apache.org/licenses/LICENSE-2.0
 * 
 * Unless required by applicable law or agreed to in writing, software
 * distributed under the License is distributed on an "AS IS" BASIS,
 * WITHOUT WARRANTIES OR CONDITIONS OF ANY KIND, either express or implied.
 * See the License for the specific language governing permissions and
 * limitations under the License.
 */
package edu.uci.ics.hyracks.storage.common.buffercache;

import java.io.IOException;
import java.io.OutputStream;
import java.nio.ByteBuffer;
import java.util.HashMap;
import java.util.Map;
import java.util.concurrent.Executor;
import java.util.concurrent.Executors;
import java.util.concurrent.ThreadFactory;
import java.util.concurrent.atomic.AtomicBoolean;
import java.util.concurrent.atomic.AtomicInteger;
import java.util.concurrent.locks.Lock;
import java.util.concurrent.locks.ReadWriteLock;
import java.util.concurrent.locks.ReentrantLock;
import java.util.concurrent.locks.ReentrantReadWriteLock;
import java.util.logging.Level;
import java.util.logging.Logger;

import edu.uci.ics.hyracks.api.exceptions.HyracksDataException;
import edu.uci.ics.hyracks.api.io.FileReference;
import edu.uci.ics.hyracks.api.io.IFileHandle;
import edu.uci.ics.hyracks.api.io.IIOManager;
import edu.uci.ics.hyracks.api.lifecycle.ILifeCycleComponent;
import edu.uci.ics.hyracks.storage.common.file.BufferedFileHandle;
import edu.uci.ics.hyracks.storage.common.file.IFileMapManager;

public class BufferCache implements IBufferCacheInternal, ILifeCycleComponent {
    private static final Logger LOGGER = Logger.getLogger(BufferCache.class.getName());
    private static final int MAP_FACTOR = 2;

    private static final int MIN_CLEANED_COUNT_DIFF = 3;
    private static final int PIN_MAX_WAIT_TIME = 50;

    private final int maxOpenFiles;

    private final IIOManager ioManager;
    private final int pageSize;
    private final int numPages;
    private final CacheBucket[] pageMap;
    private final IPageReplacementStrategy pageReplacementStrategy;
    private final IPageCleanerPolicy pageCleanerPolicy;
    private final IFileMapManager fileMapManager;
    private final CleanerThread cleanerThread;
    private final Map<Integer, BufferedFileHandle> fileInfoMap;

    private CachedPage[] cachedPages;

    private boolean closed;

    public BufferCache(IIOManager ioManager, ICacheMemoryAllocator allocator,
            IPageReplacementStrategy pageReplacementStrategy, IPageCleanerPolicy pageCleanerPolicy,
            IFileMapManager fileMapManager, int pageSize, int numPages, int maxOpenFiles, ThreadFactory threadFactory) {
        this.ioManager = ioManager;
        this.pageSize = pageSize;
        this.numPages = numPages;
        this.maxOpenFiles = maxOpenFiles;
        pageReplacementStrategy.setBufferCache(this);
        pageMap = new CacheBucket[numPages * MAP_FACTOR];
        for (int i = 0; i < pageMap.length; ++i) {
            pageMap[i] = new CacheBucket();
        }
        ByteBuffer[] buffers = allocator.allocate(pageSize, numPages);
        cachedPages = new CachedPage[buffers.length];
        for (int i = 0; i < buffers.length; ++i) {
            cachedPages[i] = new CachedPage(i, buffers[i], pageReplacementStrategy);
        }
        this.pageReplacementStrategy = pageReplacementStrategy;
        this.pageCleanerPolicy = pageCleanerPolicy;
        this.fileMapManager = fileMapManager;
        Executor executor = Executors.newCachedThreadPool(threadFactory);
        fileInfoMap = new HashMap<Integer, BufferedFileHandle>();
        cleanerThread = new CleanerThread();
        executor.execute(cleanerThread);
        closed = false;
    }

    @Override
    public int getPageSize() {
        return pageSize;
    }

    @Override
    public int getNumPages() {
        return numPages;
    }

    private void pinSanityCheck(long dpid) throws HyracksDataException {
        if (closed) {
            throw new HyracksDataException("pin called on a closed cache");
        }

        // check whether file has been created and opened
        int fileId = BufferedFileHandle.getFileId(dpid);
        BufferedFileHandle fInfo = null;
        synchronized (fileInfoMap) {
            fInfo = fileInfoMap.get(fileId);
        }
        if (fInfo == null) {
            throw new HyracksDataException("pin called on a fileId " + fileId + " that has not been created.");
        } else if (fInfo.getReferenceCount() <= 0) {
            throw new HyracksDataException("pin called on a fileId " + fileId + " that has not been opened.");
        }
    }

    @Override
    public ICachedPage tryPin(long dpid) throws HyracksDataException {
        // Calling the pinSanityCheck should be used only for debugging, since the synchronized block over the fileInfoMap is a hot spot.
        //pinSanityCheck(dpid);
        CachedPage cPage = null;
        int hash = hash(dpid);
        CacheBucket bucket = pageMap[hash];
        bucket.bucketLock.lock();
        try {
            cPage = bucket.cachedPage;
            while (cPage != null) {
                if (cPage.dpid == dpid) {
                    cPage.pinCount.incrementAndGet();
                    pageReplacementStrategy.notifyCachePageAccess(cPage);
                    return cPage;
                }
                cPage = cPage.next;
            }
        } finally {
            bucket.bucketLock.unlock();
        }
        return cPage;
    }

    @Override
    public ICachedPage pin(long dpid, boolean newPage) throws HyracksDataException {
        // Calling the pinSanityCheck should be used only for debugging, since the synchronized block over the fileInfoMap is a hot spot.
        //pinSanityCheck(dpid);
        CachedPage cPage = findPage(dpid, newPage);
        if (!newPage) {
            // Resolve race of multiple threads trying to read the page from
            // disk.
            synchronized (cPage) {
                if (!cPage.valid) {
                    read(cPage);
                    cPage.valid = true;
                }
            }
        } else {
            cPage.valid = true;
        }
        pageReplacementStrategy.notifyCachePageAccess(cPage);
        return cPage;
    }

    private CachedPage findPage(long dpid, boolean newPage) throws HyracksDataException {
        while (true) {
            int startCleanedCount = cleanerThread.cleanedCount;

            CachedPage cPage = null;
            /*
             * Hash dpid to get a bucket and then check if the page exists in
             * the bucket.
             */
            int hash = hash(dpid);
            CacheBucket bucket = pageMap[hash];
            bucket.bucketLock.lock();
            try {
                cPage = bucket.cachedPage;
                while (cPage != null) {
                    if (cPage.dpid == dpid) {
                        cPage.pinCount.incrementAndGet();
                        return cPage;
                    }
                    cPage = cPage.next;
                }
            } finally {
                bucket.bucketLock.unlock();
            }
            /*
             * If we got here, the page was not in the hash table. Now we ask
             * the page replacement strategy to find us a victim.
             */
            CachedPage victim = (CachedPage) pageReplacementStrategy.findVictim();
            if (victim != null) {
                /*
                 * We have a victim with the following invariants. 1. The dpid
                 * on the CachedPage may or may not be valid. 2. We have a pin
                 * on the CachedPage. We have to deal with three cases here.
                 * Case 1: The dpid on the CachedPage is invalid (-1). This
                 * indicates that this buffer has never been used. So we are the
                 * only ones holding it. Get a lock on the required dpid's hash
                 * bucket, check if someone inserted the page we want into the
                 * table. If so, decrement the pincount on the victim and return
                 * the winner page in the table. If such a winner does not
                 * exist, insert the victim and return it. Case 2: The dpid on
                 * the CachedPage is valid. Case 2a: The current dpid and
                 * required dpid hash to the same bucket. Get the bucket lock,
                 * check that the victim is still at pinCount == 1 If so check
                 * if there is a winning CachedPage with the required dpid. If
                 * so, decrement the pinCount on the victim and return the
                 * winner. If not, update the contents of the CachedPage to hold
                 * the required dpid and return it. If the picCount on the
                 * victim was != 1 or CachedPage was dirty someone used the
                 * victim for its old contents -- Decrement the pinCount and
                 * retry. Case 2b: The current dpid and required dpid hash to
                 * different buckets. Get the two bucket locks in the order of
                 * the bucket indexes (Ordering prevents deadlocks). Check for
                 * the existence of a winner in the new bucket and for potential
                 * use of the victim (pinCount != 1). If everything looks good,
                 * remove the CachedPage from the old bucket, and add it to the
                 * new bucket and update its header with the new dpid.
                 */
                if (victim.dpid < 0) {
                    /*
                     * Case 1.
                     */
                    bucket.bucketLock.lock();
                    try {
                        cPage = bucket.cachedPage;
                        while (cPage != null) {
                            if (cPage.dpid == dpid) {
                                cPage.pinCount.incrementAndGet();
                                victim.pinCount.decrementAndGet();
                                return cPage;
                            }
                            cPage = cPage.next;
                        }
                        victim.reset(dpid);
                        victim.next = bucket.cachedPage;
                        bucket.cachedPage = victim;
                    } finally {
                        bucket.bucketLock.unlock();
                    }
                    return victim;
                }
                int victimHash = hash(victim.dpid);
                if (victimHash == hash) {
                    /*
                     * Case 2a.
                     */
                    bucket.bucketLock.lock();
                    try {
                        if (victim.pinCount.get() != 1) {
                            victim.pinCount.decrementAndGet();
                            continue;
                        }
                        cPage = bucket.cachedPage;
                        while (cPage != null) {
                            if (cPage.dpid == dpid) {
                                cPage.pinCount.incrementAndGet();
                                victim.pinCount.decrementAndGet();
                                return cPage;
                            }
                            cPage = cPage.next;
                        }
                        victim.reset(dpid);
                    } finally {
                        bucket.bucketLock.unlock();
                    }
                    return victim;
                } else {
                    /*
                     * Case 2b.
                     */
                    CacheBucket victimBucket = pageMap[victimHash];
                    if (victimHash < hash) {
                        victimBucket.bucketLock.lock();
                        bucket.bucketLock.lock();
                    } else {
                        bucket.bucketLock.lock();
                        victimBucket.bucketLock.lock();
                    }
                    try {
                        if (victim.pinCount.get() != 1) {
                            victim.pinCount.decrementAndGet();
                            continue;
                        }
                        cPage = bucket.cachedPage;
                        while (cPage != null) {
                            if (cPage.dpid == dpid) {
                                cPage.pinCount.incrementAndGet();
                                victim.pinCount.decrementAndGet();
                                return cPage;
                            }
                            cPage = cPage.next;
                        }
                        if (victimBucket.cachedPage == victim) {
                            victimBucket.cachedPage = victim.next;
                        } else {
                            CachedPage victimPrev = victimBucket.cachedPage;
                            while (victimPrev != null && victimPrev.next != victim) {
                                victimPrev = victimPrev.next;
                            }
                            assert victimPrev != null;
                            victimPrev.next = victim.next;
                        }
                        victim.reset(dpid);
                        victim.next = bucket.cachedPage;
                        bucket.cachedPage = victim;
                    } finally {
                        victimBucket.bucketLock.unlock();
                        bucket.bucketLock.unlock();
                    }
                    return victim;
                }
            }
            synchronized (cleanerThread) {
                pageCleanerPolicy.notifyVictimNotFound(cleanerThread);
            }
            // Heuristic optimization. Check whether the cleaner thread has
            // cleaned pages since we did our last pin attempt.
            if (cleanerThread.cleanedCount - startCleanedCount > MIN_CLEANED_COUNT_DIFF) {
                // Don't go to sleep and wait for notification from the cleaner,
                // just try to pin again immediately.
                continue;
            }
            synchronized (cleanerThread.cleanNotification) {
                try {
                    cleanerThread.cleanNotification.wait(PIN_MAX_WAIT_TIME);
                } catch (InterruptedException e) {
                    // Do nothing
                }
            }
        }
    }

    private String dumpState() {
        StringBuilder buffer = new StringBuilder();
        buffer.append("Buffer cache state\n");
        buffer.append("Page Size: ").append(pageSize).append('\n');
        buffer.append("Number of physical pages: ").append(numPages).append('\n');
        buffer.append("Hash table size: ").append(pageMap.length).append('\n');
        buffer.append("Page Map:\n");
        int nCachedPages = 0;
        for (int i = 0; i < pageMap.length; ++i) {
            CacheBucket cb = pageMap[i];
            cb.bucketLock.lock();
            try {
                CachedPage cp = cb.cachedPage;
                if (cp != null) {
                    buffer.append("   ").append(i).append('\n');
                    while (cp != null) {
                        buffer.append("      ").append(cp.cpid).append(" -> [")
                                .append(BufferedFileHandle.getFileId(cp.dpid)).append(':')
                                .append(BufferedFileHandle.getPageId(cp.dpid)).append(", ").append(cp.pinCount.get())
                                .append(", ").append(cp.valid ? "valid" : "invalid").append(", ")
                                .append(cp.dirty.get() ? "dirty" : "clean").append("]\n");
                        cp = cp.next;
                        ++nCachedPages;
                    }
                }
            } finally {
                cb.bucketLock.unlock();
            }
        }
        buffer.append("Number of cached pages: ").append(nCachedPages).append('\n');
        return buffer.toString();
    }

    private void read(CachedPage cPage) throws HyracksDataException {
        BufferedFileHandle fInfo = getFileInfo(cPage);
        cPage.buffer.clear();
        ioManager.syncRead(fInfo.getFileHandle(), (long) BufferedFileHandle.getPageId(cPage.dpid) * pageSize,
                cPage.buffer);
    }

    private BufferedFileHandle getFileInfo(CachedPage cPage) throws HyracksDataException {
        synchronized (fileInfoMap) {
            BufferedFileHandle fInfo = fileInfoMap.get(BufferedFileHandle.getFileId(cPage.dpid));
            if (fInfo == null) {
                throw new HyracksDataException("No such file mapped");
            }
            return fInfo;
        }
    }

    private void write(CachedPage cPage) throws HyracksDataException {
        BufferedFileHandle fInfo = getFileInfo(cPage);
        if (fInfo.fileHasBeenDeleted()) {
            return;
        }
        cPage.buffer.position(0);
        cPage.buffer.limit(pageSize);
        ioManager.syncWrite(fInfo.getFileHandle(), (long) BufferedFileHandle.getPageId(cPage.dpid) * pageSize,
                cPage.buffer);
    }

    @Override
    public void unpin(ICachedPage page) throws HyracksDataException {
        if (closed) {
            throw new HyracksDataException("unpin called on a closed cache");
        }
        ((CachedPage) page).pinCount.decrementAndGet();
    }

    private int hash(long dpid) {
        return (int) (dpid % pageMap.length);
    }

    private static class CacheBucket {
        private final Lock bucketLock;
        private CachedPage cachedPage;

        public CacheBucket() {
            bucketLock = new ReentrantLock();
        }
    }

    private class CachedPage implements ICachedPageInternal {
        private final int cpid;
        private final ByteBuffer buffer;
        private final AtomicInteger pinCount;
        private final AtomicBoolean dirty;
        private final ReadWriteLock latch;
        private final Object replacementStrategyObject;
        volatile long dpid;
        CachedPage next;
        volatile boolean valid;

        public CachedPage(int cpid, ByteBuffer buffer, IPageReplacementStrategy pageReplacementStrategy) {
            this.cpid = cpid;
            this.buffer = buffer;
            pinCount = new AtomicInteger();
            dirty = new AtomicBoolean();
            latch = new ReentrantReadWriteLock(true);
            replacementStrategyObject = pageReplacementStrategy.createPerPageStrategyObject(cpid);
            dpid = -1;
            valid = false;
        }

        public void reset(long dpid) {
            this.dpid = dpid;
            dirty.set(false);
            valid = false;
            pageReplacementStrategy.notifyCachePageReset(this);
        }

        public void invalidate() {
            reset(-1);
        }

        @Override
        public ByteBuffer getBuffer() {
            return buffer;
        }

        @Override
        public Object getReplacementStrategyObject() {
            return replacementStrategyObject;
        }

        @Override
        public boolean pinIfGoodVictim() {
            return pinCount.compareAndSet(0, 1);
        }

        @Override
        public int getCachedPageId() {
            return cpid;
        }

        @Override
        public void acquireReadLatch() {
            latch.readLock().lock();
        }

<<<<<<< HEAD
        private void acquireWriteLatch(boolean markDirty) {
            latch.writeLock().lock();
            if (markDirty) {
                markDirty();
            }
        }

        @Override
        public void markDirty() {
            if (dirty.compareAndSet(false, true)) {
                pinCount.incrementAndGet();
            }
        }

=======
>>>>>>> 7a7795be
        @Override
        public void acquireWriteLatch() {
            latch.writeLock().lock();
        }

        @Override
        public void releaseReadLatch() {
            latch.readLock().unlock();
        }

        @Override
        public void releaseWriteLatch(boolean markDirty) {
            if (markDirty) {
                if (dirty.compareAndSet(false, true)) {
                    pinCount.incrementAndGet();
                }
            }
            latch.writeLock().unlock();
        }
    }

    @Override
    public ICachedPageInternal getPage(int cpid) {
        return cachedPages[cpid];
    }

    private class CleanerThread extends Thread {
        private boolean shutdownStart = false;
        private boolean shutdownComplete = false;
        private final Object cleanNotification = new Object();
        // Simply keeps incrementing this counter when a page is cleaned.
        // Used to implement wait-for-cleanerthread heuristic optimizations.
        // A waiter can detect whether pages have been cleaned.
        // No need to make this var volatile or synchronize it's access in any
        // way because it is used for heuristics.
        private int cleanedCount = 0;

        public CleanerThread() {
            setPriority(MAX_PRIORITY);
            setDaemon(true);
        }

        public void cleanPage(CachedPage cPage, boolean force) {
            if (cPage.dirty.get()) {
                boolean proceed = false;
                if (force) {
                    cPage.latch.writeLock().lock();
                    proceed = true;
                } else {
                    proceed = cPage.latch.readLock().tryLock();
                }
                if (proceed) {
                    try {
                        // Make sure page is still dirty.
                        if (!cPage.dirty.get()) {
                            return;
                        }
                        boolean cleaned = true;
                        try {
                            write(cPage);
                        } catch (HyracksDataException e) {
                            cleaned = false;
                        }
                        if (cleaned) {
                            cPage.dirty.set(false);
                            cPage.pinCount.decrementAndGet();
                            cleanedCount++;
                            synchronized (cleanNotification) {
                                cleanNotification.notifyAll();
                            }
                        }
                    } finally {
                        if (force) {
                            cPage.latch.writeLock().unlock();
                        } else {
                            cPage.latch.readLock().unlock();
                        }
                    }
                } else if (shutdownStart) {
                    throw new IllegalStateException("Cache closed, but unable to acquire read lock on dirty page: "
                            + cPage.dpid);
                }
            }
        }

        @Override
        public synchronized void run() {
            try {
                while (true) {
                    pageCleanerPolicy.notifyCleanCycleStart(this);
                    for (int i = 0; i < numPages; ++i) {
                        CachedPage cPage = cachedPages[i];
                        cleanPage(cPage, false);
                    }
                    if (shutdownStart) {
                        break;
                    }
                    pageCleanerPolicy.notifyCleanCycleFinish(this);
                }
            } catch (Exception e) {
                e.printStackTrace();
            } finally {
                shutdownComplete = true;
                notifyAll();
            }
        }
    }

    @Override
    public void close() {
        closed = true;
        synchronized (cleanerThread) {
            cleanerThread.shutdownStart = true;
            cleanerThread.notifyAll();
            while (!cleanerThread.shutdownComplete) {
                try {
                    cleanerThread.wait();
                } catch (InterruptedException e) {
                    e.printStackTrace();
                }
            }
        }

        synchronized (fileInfoMap) {
            try {
                for (Map.Entry<Integer, BufferedFileHandle> entry : fileInfoMap.entrySet()) {
                    boolean fileHasBeenDeleted = entry.getValue().fileHasBeenDeleted();
                    sweepAndFlush(entry.getKey(), !fileHasBeenDeleted);
                    if (!fileHasBeenDeleted) {
                        ioManager.close(entry.getValue().getFileHandle());
                    }
                }
            } catch (HyracksDataException e) {
                e.printStackTrace();
            }
            fileInfoMap.clear();
        }
    }

    @Override
    public void createFile(FileReference fileRef) throws HyracksDataException {
        if (LOGGER.isLoggable(Level.INFO)) {
            LOGGER.info("Creating file: " + fileRef + " in cache: " + this);
        }
        synchronized (fileInfoMap) {
            fileMapManager.registerFile(fileRef);
        }
    }

    @Override
    public void openFile(int fileId) throws HyracksDataException {
        if (LOGGER.isLoggable(Level.INFO)) {
            LOGGER.info("Opening file: " + fileId + " in cache: " + this);
        }
        synchronized (fileInfoMap) {
            BufferedFileHandle fInfo;
            fInfo = fileInfoMap.get(fileId);
            if (fInfo == null) {

                // map is full, make room by cleaning up unreferenced files
                boolean unreferencedFileFound = true;
                while (fileInfoMap.size() >= maxOpenFiles && unreferencedFileFound) {
                    unreferencedFileFound = false;
                    for (Map.Entry<Integer, BufferedFileHandle> entry : fileInfoMap.entrySet()) {
                        if (entry.getValue().getReferenceCount() <= 0) {
                            int entryFileId = entry.getKey();
                            boolean fileHasBeenDeleted = entry.getValue().fileHasBeenDeleted();
                            sweepAndFlush(entryFileId, !fileHasBeenDeleted);
                            if (!fileHasBeenDeleted) {
                                ioManager.close(entry.getValue().getFileHandle());
                            }
                            fileInfoMap.remove(entryFileId);
                            unreferencedFileFound = true;
                            // for-each iterator is invalid because we changed
                            // fileInfoMap
                            break;
                        }
                    }
                }

                if (fileInfoMap.size() >= maxOpenFiles) {
                    throw new HyracksDataException("Could not open fileId " + fileId + ". Max number of files "
                            + maxOpenFiles + " already opened and referenced.");
                }

                // create, open, and map new file reference
                FileReference fileRef = fileMapManager.lookupFileName(fileId);
                IFileHandle fh = ioManager.open(fileRef, IIOManager.FileReadWriteMode.READ_WRITE,
                        IIOManager.FileSyncMode.METADATA_ASYNC_DATA_ASYNC);
                fInfo = new BufferedFileHandle(fileId, fh);
                fileInfoMap.put(fileId, fInfo);
            }
            fInfo.incReferenceCount();
        }
    }

    private void sweepAndFlush(int fileId, boolean flushDirtyPages) throws HyracksDataException {
        for (int i = 0; i < pageMap.length; ++i) {
            CacheBucket bucket = pageMap[i];
            bucket.bucketLock.lock();
            try {
                CachedPage prev = bucket.cachedPage;
                while (prev != null) {
                    CachedPage cPage = prev.next;
                    if (cPage == null) {
                        break;
                    }
                    if (invalidateIfFileIdMatch(fileId, cPage, flushDirtyPages)) {
                        prev.next = cPage.next;
                        cPage.next = null;
                    } else {
                        prev = cPage;
                    }
                }
                // Take care of the head of the chain.
                if (bucket.cachedPage != null) {
                    if (invalidateIfFileIdMatch(fileId, bucket.cachedPage, flushDirtyPages)) {
                        CachedPage cPage = bucket.cachedPage;
                        bucket.cachedPage = bucket.cachedPage.next;
                        cPage.next = null;
                    }
                }
            } finally {
                bucket.bucketLock.unlock();
            }
        }
    }

    private boolean invalidateIfFileIdMatch(int fileId, CachedPage cPage, boolean flushDirtyPages)
            throws HyracksDataException {
        if (BufferedFileHandle.getFileId(cPage.dpid) == fileId) {
            int pinCount = -1;
            if (cPage.dirty.get()) {
                if (flushDirtyPages) {
                    write(cPage);
                }
                cPage.dirty.set(false);
                pinCount = cPage.pinCount.decrementAndGet();
            } else {
                pinCount = cPage.pinCount.get();
            }
            if (pinCount != 0) {
                throw new IllegalStateException("Page is pinned and file is being closed. Pincount is: " + pinCount);
            }
            cPage.invalidate();
            return true;
        }
        return false;
    }

    @Override
    public void closeFile(int fileId) throws HyracksDataException {
        if (LOGGER.isLoggable(Level.INFO)) {
            LOGGER.info("Closing file: " + fileId + " in cache: " + this);
        }
        if (LOGGER.isLoggable(Level.FINE)) {
            LOGGER.fine(dumpState());
        }

        synchronized (fileInfoMap) {
            BufferedFileHandle fInfo = fileInfoMap.get(fileId);
            if (fInfo == null) {
                throw new HyracksDataException("Closing unopened file");
            }
            if (fInfo.decReferenceCount() < 0) {
                throw new HyracksDataException("Closed fileId: " + fileId + " more times than it was opened.");
            }
        }
        if (LOGGER.isLoggable(Level.INFO)) {
            LOGGER.info("Closed file: " + fileId + " in cache: " + this);
        }
    }

    @Override
    public void flushDirtyPage(ICachedPage page) throws HyracksDataException {
        // Assumes the caller has pinned the page.
        cleanerThread.cleanPage((CachedPage) page, true);
    }

    @Override
    public void force(int fileId, boolean metadata) throws HyracksDataException {
        BufferedFileHandle fInfo = null;
        synchronized (fileInfoMap) {
            fInfo = fileInfoMap.get(fileId);
        }
        ioManager.sync(fInfo.getFileHandle(), metadata);
    }

    @Override
    public synchronized void deleteFile(int fileId, boolean flushDirtyPages) throws HyracksDataException {
        if (LOGGER.isLoggable(Level.INFO)) {
            LOGGER.info("Deleting file: " + fileId + " in cache: " + this);
        }
        if (flushDirtyPages) {
            synchronized (fileInfoMap) {
                sweepAndFlush(fileId, flushDirtyPages);
            }
        }
        synchronized (fileInfoMap) {
            BufferedFileHandle fInfo = null;
            try {
                fInfo = fileInfoMap.get(fileId);
                if (fInfo != null && fInfo.getReferenceCount() > 0) {
                    throw new HyracksDataException("Deleting open file");
                }
            } finally {
                fileMapManager.unregisterFile(fileId);
                if (fInfo != null) {
                    // Mark the fInfo as deleted,
                    // such that when its pages are reclaimed in openFile(),
                    // the pages are not flushed to disk but only invalidated.
                    if (!fInfo.fileHasBeenDeleted()) {
                        ioManager.close(fInfo.getFileHandle());
                        fInfo.markAsDeleted();
                    }
                }
            }
        }
    }

    @Override
    public void start() {
        // no op
    }

    @Override
    public void stop(boolean dumpState, OutputStream os) throws IOException {
        if (dumpState) {
            os.write(dumpState().getBytes());
        }
        close();
    }
}<|MERGE_RESOLUTION|>--- conflicted
+++ resolved
@@ -474,23 +474,6 @@
             latch.readLock().lock();
         }
 
-<<<<<<< HEAD
-        private void acquireWriteLatch(boolean markDirty) {
-            latch.writeLock().lock();
-            if (markDirty) {
-                markDirty();
-            }
-        }
-
-        @Override
-        public void markDirty() {
-            if (dirty.compareAndSet(false, true)) {
-                pinCount.incrementAndGet();
-            }
-        }
-
-=======
->>>>>>> 7a7795be
         @Override
         public void acquireWriteLatch() {
             latch.writeLock().lock();
