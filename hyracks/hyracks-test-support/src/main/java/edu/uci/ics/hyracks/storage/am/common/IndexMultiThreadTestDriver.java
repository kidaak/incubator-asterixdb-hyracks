--- conflicted
+++ resolved
@@ -47,22 +47,11 @@
 
     public long[] run(int numThreads, int numRepeats, int numOps, int batchSize) throws InterruptedException,
             TreeIndexException, HyracksDataException {
-<<<<<<< HEAD
-        if (batchSize < 1) {
-            batchSize = 1;
-        }
-        int numBatches = numOps / batchSize;
-        int threadNumBatches = numBatches / numThreads;
-        if (threadNumBatches <= 0) {
-            throw new TreeIndexException("Inconsistent parameters given. Need at least one batch per thread.");
-        }
-=======
     	int numBatches = (batchSize < 1 ? numOps : numOps / batchSize);
     	if (numBatches < numThreads) {
     		numThreads = numBatches;
     	}
     	int threadNumBatches = numBatches / numThreads;
->>>>>>> 48851f5f
         long[] times = new long[numRepeats];
         for (int i = 0; i < numRepeats; i++) {
             DataGenThread dataGen = createDatagenThread(numThreads, numBatches, batchSize);
