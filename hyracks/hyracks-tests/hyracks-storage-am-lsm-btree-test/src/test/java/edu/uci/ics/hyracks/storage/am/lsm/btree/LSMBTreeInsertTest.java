/*
 * Copyright 2009-2010 by The Regents of the University of California
 * Licensed under the Apache License, Version 2.0 (the "License");
 * you may not use this file except in compliance with the License.
 * you may obtain a copy of the License from
 * 
 *     http://www.apache.org/licenses/LICENSE-2.0
 * 
 * Unless required by applicable law or agreed to in writing, software
 * distributed under the License is distributed on an "AS IS" BASIS,
 * WITHOUT WARRANTIES OR CONDITIONS OF ANY KIND, either express or implied.
 * See the License for the specific language governing permissions and
 * limitations under the License.
 */

package edu.uci.ics.hyracks.storage.am.lsm.btree;

import java.util.Random;

import org.junit.After;
import org.junit.Before;

import edu.uci.ics.hyracks.api.dataflow.value.ISerializerDeserializer;
import edu.uci.ics.hyracks.api.exceptions.HyracksDataException;
import edu.uci.ics.hyracks.api.exceptions.HyracksException;
import edu.uci.ics.hyracks.storage.am.btree.OrderedIndexInsertTest;
import edu.uci.ics.hyracks.storage.am.btree.OrderedIndexTestContext;
import edu.uci.ics.hyracks.storage.am.btree.frames.BTreeLeafFrameType;
import edu.uci.ics.hyracks.storage.am.lsm.btree.util.LSMBTreeTestContext;
import edu.uci.ics.hyracks.storage.am.lsm.btree.util.LSMBTreeTestHarness;

@SuppressWarnings("rawtypes")
public class LSMBTreeInsertTest extends OrderedIndexInsertTest {

    public LSMBTreeInsertTest() {
        super(LSMBTreeTestHarness.LEAF_FRAMES_TO_TEST);
    }

    private final LSMBTreeTestHarness harness = new LSMBTreeTestHarness();

    @Before
    public void setUp() throws HyracksException {
        harness.setUp();
    }

    @After
    public void tearDown() throws HyracksDataException {
        harness.tearDown();
    }

    @Override
    protected OrderedIndexTestContext createTestContext(ISerializerDeserializer[] fieldSerdes, int numKeys,
            BTreeLeafFrameType leafType) throws Exception {
<<<<<<< HEAD
        return LSMBTreeTestContext.create(harness.getVirtualBufferCache(), harness.getIOManager(),
                harness.getFileReference(), harness.getDiskBufferCache(), harness.getDiskFileMapProvider(),
                fieldSerdes, numKeys, harness.getBoomFilterFalsePositiveRate(), harness.getMergePolicy(),
                harness.getOperationTrackerFactory(), harness.getIOScheduler(),
                harness.getIOOperationCallbackProvider());
=======
        return LSMBTreeTestContext.create(harness.getMemBufferCache(), harness.getMemFreePageManager(),
                harness.getIOManager(), harness.getFileReference(), harness.getDiskBufferCache(),
                harness.getDiskFileMapProvider(), fieldSerdes, numKeys, harness.getBoomFilterFalsePositiveRate(),
                harness.getMergePolicy(), harness.getOperationTrackerFactory(), harness.getIOScheduler(),
                harness.getIOOperationCallbackProvider(), harness.getIODeviceId());
>>>>>>> b5c02192
    }

    @Override
    protected Random getRandom() {
        return harness.getRandom();
    }
}<|MERGE_RESOLUTION|>--- conflicted
+++ resolved
@@ -51,19 +51,11 @@
     @Override
     protected OrderedIndexTestContext createTestContext(ISerializerDeserializer[] fieldSerdes, int numKeys,
             BTreeLeafFrameType leafType) throws Exception {
-<<<<<<< HEAD
         return LSMBTreeTestContext.create(harness.getVirtualBufferCache(), harness.getIOManager(),
                 harness.getFileReference(), harness.getDiskBufferCache(), harness.getDiskFileMapProvider(),
                 fieldSerdes, numKeys, harness.getBoomFilterFalsePositiveRate(), harness.getMergePolicy(),
                 harness.getOperationTrackerFactory(), harness.getIOScheduler(),
-                harness.getIOOperationCallbackProvider());
-=======
-        return LSMBTreeTestContext.create(harness.getMemBufferCache(), harness.getMemFreePageManager(),
-                harness.getIOManager(), harness.getFileReference(), harness.getDiskBufferCache(),
-                harness.getDiskFileMapProvider(), fieldSerdes, numKeys, harness.getBoomFilterFalsePositiveRate(),
-                harness.getMergePolicy(), harness.getOperationTrackerFactory(), harness.getIOScheduler(),
                 harness.getIOOperationCallbackProvider(), harness.getIODeviceId());
->>>>>>> b5c02192
     }
 
     @Override
